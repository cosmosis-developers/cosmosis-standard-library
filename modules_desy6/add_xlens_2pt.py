from cosmosis.datablock import names, option_section
import numpy as np

def setup(options):
	# Get the name of the xlens section
    x_section = options.get_string(option_section,"xlens", "xlens")

    return x_section


def execute(block, config):

    x_section = config

    xlens_val = block[x_section, 'xlens_all']

    galaxy_shear_section = options.get_string(option_section, "galaxy_shear_secton", default="galaxy_shear_xi")

<<<<<<< HEAD
    n_a, n_b = get_nbins(block, galaxy_shear_section)
    # I default setup, a is lens, b is source, but this could change
    # sample_a and sample_b values will contain this info in the block

    for i in range(1,n_a+1):
        for j in range(1,n_b+1):
            if j >= i:
                ggl_bin_label = 'bin_'+str(i)+'_'+str(j)
                ggl = block[galaxy_shear_section,ggl_bin_label]
                ggl_xlens = xlens_val*ggl
                block[galaxy_shear_section, ggl_bin_label] = ggl_xlens

    return 0

=======
    for i in range(1,6+1):
        for j in range(1,4+1):
            ggl_bin_label = 'bin_'+str(i)+'_'+str(j)
            ggl = block['galaxy_shear_xi',ggl_bin_label]
            ggl_xlens = xlens_val*ggl
            block['galaxy_shear_xi', ggl_bin_label] = ggl_xlens
>>>>>>> f6f61d02

def get_nbins(block, section):
    if block.has_value(section, "nbin_a"):
        n_a = block[section, "nbin_a"]
        n_b = block[section, "nbin_b"]
    else:
        n_a = block[section, "nbin"]
        n_b = n_a
    return n_a, n_b<|MERGE_RESOLUTION|>--- conflicted
+++ resolved
@@ -5,40 +5,30 @@
 	# Get the name of the xlens section
     x_section = options.get_string(option_section,"xlens", "xlens")
 
-    return x_section
+    galaxy_shear_section = options.get_string(option_section, "galaxy_shear_section", default="galaxy_shear_xi")
+    
+    return x_section, galaxy_shear_section
 
 
 def execute(block, config):
 
-    x_section = config
+    x_section, galaxy_shear_section = config
 
     xlens_val = block[x_section, 'xlens_all']
 
-    galaxy_shear_section = options.get_string(option_section, "galaxy_shear_secton", default="galaxy_shear_xi")
-
-<<<<<<< HEAD
     n_a, n_b = get_nbins(block, galaxy_shear_section)
     # I default setup, a is lens, b is source, but this could change
     # sample_a and sample_b values will contain this info in the block
 
     for i in range(1,n_a+1):
         for j in range(1,n_b+1):
-            if j >= i:
-                ggl_bin_label = 'bin_'+str(i)+'_'+str(j)
-                ggl = block[galaxy_shear_section,ggl_bin_label]
-                ggl_xlens = xlens_val*ggl
-                block[galaxy_shear_section, ggl_bin_label] = ggl_xlens
+            ggl_bin_label = 'bin_'+str(i)+'_'+str(j)
+            ggl = block[galaxy_shear_section,ggl_bin_label]
+            ggl_xlens = xlens_val*ggl
+            block[galaxy_shear_section, ggl_bin_label] = ggl_xlens
 
     return 0
 
-=======
-    for i in range(1,6+1):
-        for j in range(1,4+1):
-            ggl_bin_label = 'bin_'+str(i)+'_'+str(j)
-            ggl = block['galaxy_shear_xi',ggl_bin_label]
-            ggl_xlens = xlens_val*ggl
-            block['galaxy_shear_xi', ggl_bin_label] = ggl_xlens
->>>>>>> f6f61d02
 
 def get_nbins(block, section):
     if block.has_value(section, "nbin_a"):
