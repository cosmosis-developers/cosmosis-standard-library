--- conflicted
+++ resolved
@@ -329,7 +329,6 @@
     #print('legfacs = ',legfacs)
     return legfacs
 
-<<<<<<< HEAD
 def get_legfactors_22_binav(ells, theta_edges):
     print('getting bin averaged leg factors for 22')
     n_ell, n_theta = len(ells), len(theta_edges)-1
@@ -352,12 +351,11 @@
         gp, gm = Gp_plus_minus_Gm_binav(ells, cost_min, cost_max)
         leg_factors_p[it] = ell_factor * gp
         leg_factors_m[it] = ell_factor * gm
-=======
+
 def Gp_plus_minus_Gm_binav(ells, cost_min, cost_max):
     """Calculate bin-averaged G_{l,2}^{+/-}"""
     Gp_plus_Gm  = np.zeros(len(ells))
     Gp_minus_Gm = np.zeros(len(ells))
-
     # for ell=0,1 it is 0
     Gp_plus_Gm[0:1]  = 0.
     Gp_minus_Gm[0:1] = 0.
@@ -405,6 +403,5 @@
     Gp_minus_Gm_extra = -Gp_plus_Gm_extra
     Gp_minus_Gm[2:] = common_part + Gp_minus_Gm_extra
     Gp_minus_Gm /= dcost
->>>>>>> d0c575d4
 
     return Gp_plus_Gm, Gp_minus_Gm